﻿/* ACOSA class computing the Voronoi tesselation and Delaunay
 * triangulation of a set of nodes on a sphere, using the Fortune's
 * variant in [1].
 * Copyright (C) 2016 Malte Ziebarth
 * 
 * This program is free software: you can redistribute it and/or modify
 * it under the terms of the GNU General Public License as published by
 * the Free Software Foundation, either version 3 of the License, or
 * (at your option) any later version.
 *
 * This program is distributed in the hope that it will be useful,
 * but WITHOUT ANY WARRANTY; without even the implied warranty of
 * MERCHANTABILITY or FITNESS FOR A PARTICULAR PURPOSE.  See the
 * GNU General Public License for more details.
 * 
 * You should have received a copy of the GNU General Public License
 * along with this program.  If not, see <http://www.gnu.org/licenses/>.
 * 
 * 
 * Bibliography:
 * [1] Xiaoyu Zheng et al.: A Plane Sweep Algorithm for the Voronoi 
 *     Tesselation of the Sphere, in: electronic-Liquid Crystal
 *     Communications, 2011-12-13
 *     http://www.e-lc.org/docs/2011_12_05_14_35_11
 */

#include <vdtesselation.hpp>
#include <spherics.hpp>
#include <fortunes_sphere.hpp>
#include <geometricgraph.hpp>

#include <map>
#include <set>
#include <unordered_map>
#include <iostream>
#include <math.h>
#include <algorithm>

namespace ACOSA {

/* Cache states: */
static constexpr unsigned char DELAUNAY_LINKS_CACHED = 1;
static constexpr unsigned char VORONOI_NODES_CACHED =  2;
static constexpr unsigned char VORONOI_LINKS_CACHED =  4;
static constexpr unsigned char VORONOI_CELLS_CACHED =  8;
static constexpr unsigned char DUAL_LINKS_CACHED    = 16;

static constexpr unsigned char ALL_CACHED = 0xFF;


static void
delaunay_triangulation_brute_force(const std::vector<Node>& nodes,
                                   std::vector<Triangle>& triangles,
                                   double tolerance)
{
	const size_t N = nodes.size();

	/* Create internal data structure for nodes: */
	std::vector<SphereVectorEuclid> v(N);
	for (size_t i=0; i<N; ++i){
		v[i] = SphereVectorEuclid(nodes[i].lon, nodes[i].lat);
	}

	for (size_t i=0; i<N; ++i){
		for (size_t j=i+1; j<N; ++j){
			for (size_t k=j+1; k<N; ++k){
				/* Step 1: Check triangle (i,j,k) */
				SphereVectorEuclid cc =
				    SphereVectorEuclid::circumcenter(v[i], v[j], v[k]);
				double max_distance =
				        (cc.distance(v[i]) + cc.distance(v[j])
				         + cc.distance(v[k])) / 3.0
				        - tolerance;
				bool is_delaunay = true;
				for (size_t m=0; m<N; ++m){
					if (m != i && m != j && m != k &&
					    cc.distance(v[m]) <= max_distance)
					{
						is_delaunay = false;
					}
				}
				if (is_delaunay){
					triangles.emplace_back(i,j,k);
				}
				/* Step 2: Check triangle (i,k,j)
				 *         (the antipodal one) */
				cc = SphereVectorEuclid::circumcenter(v[i], v[k],
				                                      v[j]);
				max_distance =
				        (cc.distance(v[i]) + cc.distance(v[j])
				         + cc.distance(v[k])) / 3.0
				        - tolerance;
				is_delaunay = true;
				for (size_t m=0; m<N; ++m){
					if (m != i && m != j && m != k &&
					    cc.distance(v[m]) <= max_distance)
					{
						is_delaunay = false;
					}
				}
				if (is_delaunay){
					triangles.emplace_back(i,k,j);
				}
			}
		}
	}
}

//------------------------------------------------------------------------------

static void tesselation_N3(const Node& n1, const Node& n2, const Node& n3,
                           std::vector<Triangle>& delaunay_triangles,
                           std::vector<size_t>& delaunay2voronoi,
                           std::vector<std::forward_list<size_t>>& voronoi2delaunay,
                           std::vector<Link>& delaunay_links,
                           std::vector<size_t>& dual_link_delaunay2voronoi,
                           std::vector<Node>& voronoi_nodes,
                           std::vector<double>& voronoi_areas)
{
	/* Delaunay triangulation: */
	delaunay_triangles.push_back({0,1,2});
	delaunay_triangles.push_back({0,2,1});
	delaunay_links.push_back({0,1});
	delaunay_links.push_back({0,2});
	delaunay_links.push_back({1,2});

	/* Voronoi nodes: */
	SphereVectorEuclid v1(n1), v2(n2), v3(n3);
	voronoi_nodes.push_back(SphereVectorEuclid::circumcenter(v1, v2, v3));
	voronoi_nodes.push_back(SphereVectorEuclid::circumcenter(v1, v3, v2));

	/* Maps between Voronoi and Delaunay: */
	delaunay2voronoi.push_back(0);
	delaunay2voronoi.push_back(1);
	voronoi2delaunay.resize(2);
	voronoi2delaunay[0].push_front(0);
	voronoi2delaunay[1].push_front(1);
	dual_link_delaunay2voronoi.resize(delaunay_links.size(), ACOSA::NO_LINK);

	/* Voronoi areas: Calculate longitude of nodes in a coordinate system */
	SphereVectorEuclid axis(voronoi_nodes[0]);
	SphereVector s1 = axis.cross(v1);
	SphereVector s2 = axis.cross(v2);
	SphereVector s3 = axis.cross(v3);

	/* Now calculate slices of the sphere that each of the three nodes
	 * conquers: */
	double d1 = s1.distance(s2);
	double d2 = s1.distance(s3);
	double d3 = s2.distance(s3);
	/* The longest distance belongs to the slice that is the other way round
	 * the globe: */
	if (d1 > d2){
		if (d1 > d3){
			d1 = 2*M_PI - d2 - d3;
		} else {
			d3 = 2*M_PI - d1 - d2;
		}
	} else {
		if (d2 > d3){
			d2 = 2*M_PI - d1 - d3;
		} else {
			d3 = 2*M_PI - d1 - d2;
		}
	}
	voronoi_areas.resize(3);
	voronoi_areas[0] = d1+d2;
	voronoi_areas[1] = d1+d3;
	voronoi_areas[2] = d2+d3;
}



//------------------------------------------------------------------------------
VDTesselation::VDTesselation(const std::vector<Node>& nodes,
							 double tolerance,
							 delaunay_algorithm_t algorithm,
							 int checks, bool on_error_display_nodes)
    : nodes(nodes), cache_state(0), N(nodes.size()), tolerance(tolerance)
{
	/* Special cases: N <= 3: */
	if (N <= 3){
		if (N == 0)
		{
			/* Empty node sets: Do nothing. */
		}
		else if (N == 1)
		{
			/* No links in Delaunay triangulation, no nodes or links in
			 * Voronoi tesselation, but whole sphere belongs to node's
			 * Voronoi cell: */
			voronoi_areas.resize(1, 4*M_PI);
		}
		else if (N == 2)
		{
			/* No triangles in the Delaunay triangulation. We default to not
			 * setting up a Delaunay triangulation.
			 * Voronoi tesselation consists of one great-circle splitting the
			 * sphere between both nodes. Since we cannot uniquely identify
			 * Voronoi nodes, the Voronoi tesselation is left empty as well.
			 * Both nodes, however, have a Voronoi cell area of 2pi. */
			voronoi_areas.resize(2, 2*M_PI);
		}
		else
		{
			/* Case N==3 is a little bit more complex so we use a seperate
			 * function.
			 * Note that we cannot describe the Voronoi tesselation in the
			 * framework used in this class as it allows only one link between
			 * two Voronoi nodes. For a set of cocircular nodes, however, all
			 * links are between just two Voronoi nodes.
			 * Thus, we do not define the Voronoi network's links. */
			tesselation_N3(nodes[0], nodes[1], nodes[2], delaunay_triangles_,
			               delaunay2voronoi, voronoi2delaunay, delaunay_links,
			               dual_link_delaunay2voronoi, voronoi_nodes,
			               voronoi_areas);
		}
		/* All caches have been set up: */
		cache_state = ALL_CACHED;
	} else {
		try {
			if (algorithm == FORTUNES){
				/* Do Fortune's algorithm: */
				delaunay_triangulation_sphere(nodes, delaunay_triangles_,
				                              tolerance);

			} else if (algorithm == BRUTE_FORCE) {
				/* Do a brute force algorithm: */
				std::cout << "WARNING :\nBRUTE_FORCE algorithm is probably "
				             "broken on lattices that have more than three "
				             "nodes on a circumcircle (e.g. regular lattices)"
				             ".\n";
				delaunay_triangulation_brute_force(nodes, delaunay_triangles_,
				                                   tolerance);
			}

			/* Consistency checks: */

			if (checks & CHECK_DUAL_LINKS){
				/* If the Delaunay triangulation is inconsistent in a way that
				 * not for every link a dual link of the Voronoi tesselation can
				 * be found, this will raise an exception: */
				calculate_dual_links();
			}

			if (checks & CHECK_VORONOI_CELL_AREAS){
				/* Calculate Voronoi areas: */
				calculate_voronoi_cell_areas();

				/* Add up the cell areas: */
				double sum = 0.0;
				for (double d : voronoi_areas){
					sum += d;
				}

				/* Throw exception if we're more than 10*N times further away
				 * from 4pi than tolerance: */
				if (std::abs(sum - 4*M_PI) > 10.0*N*tolerance){
					throw std::runtime_error("Sum of Voronoi areas (" +
					                    std::to_string(sum) + ") is more than "
					                    "10*N times farther than tolerance "
					                    "away from 4pi=" +
					                    std::to_string(4*M_PI) + "!");
				}
			}
		} catch (const std::runtime_error& e){
			/* Add a little hint to the error message: */
			if (on_error_display_nodes){
				std::cerr << "ERROR in VDTesselation().\nNode set that caused "
				             "the error:\n";
				std::cerr.precision(std::numeric_limits<double>::digits10);
				for (const Node& n : nodes){
					std::cerr << "\t(" << n.lon << "," << n.lat << ")\n";
				}
				std::cerr << "\n";
			}

			throw std::runtime_error("VDTesselation failed:\n\""
			                         + std::string(e.what()) +
			                         "\"\n\nHint: Changing tolerance "
			                         "or inverting the latitude coordinates "
			                         "may solve the problems encountered.\n");
		}
<<<<<<< HEAD
	} catch (const std::runtime_error& e){
		/* Add a little hint to the error message: */
		if (on_error_display_nodes){
			std::cerr << "ERROR in VDTesselation().\nNode set that caused the "
						 "error:\n";
			std::cerr.precision(std::numeric_limits<double>::digits10);
			for (const Node& n : nodes){
				std::cerr << "\t(" << n.lon << "," << n.lat << ")\n";
			}
			std::cerr << "\n";
		}

		throw std::runtime_error("VDTesselation failed:\n\""
		                         + std::string(e.what()) +
		                         "\n\nHint: Changing tolerance "
		                         "or inverting the latitude coordinates may "
		                         "solve the problems encountered.\n");
=======
>>>>>>> fffae498
	}
}

//------------------------------------------------------------------------------
size_t VDTesselation::size() const
{
	return delaunay_triangles_.size();
}


//-----------------------------------------------------------------------------
void VDTesselation::delaunay_triangulation(std::vector<Link>& links)
	const
{
	/* Make sure Delaunay links are cached: */
	calculate_delaunay_links();
	
	/* Copy cache: */
	links = delaunay_links;
}

//------------------------------------------------------------------------------
const std::vector<Triangle>& VDTesselation::delaunay_triangles() const
{
	/* This is easy. */
	return delaunay_triangles_;
}

//------------------------------------------------------------------------------
void VDTesselation::voronoi_tesselation(std::vector<Node>& nodes,
	std::vector<Link>& links) const
{
	/* Make sure Voronoi network is cached: */
	calculate_voronoi_network();
	
	/* Copy cache: */
	nodes = voronoi_nodes;
	links = voronoi_links;
}


//------------------------------------------------------------------------------
void VDTesselation::voronoi_cell_areas(std::vector<double>& areas) const
{
	/* Make sure Voronoi areas are cached: */
	calculate_voronoi_cell_areas();
	
	/* Copy cache: */
	areas = voronoi_areas;
}



/* ************************** Caching ******************************* */


	
/* Refurbished Link-Class that orders its indices.
 * All links are undirected, so we don't need to count them twice
 * in different order (i,j), (j,i).
 * Instead, order them so that i<j. */
struct link_t {
	/* Constructor: */
	link_t(size_t i, size_t j){
		if (i < j){
			this->i = i;
			this->j = j;
		} else {
			this->i = j;
			this->j = i;
		}
	}
	
	/* Comparator: */
	bool operator<(const link_t& other) const {
		if (i == other.i){
			return j < other.j;
		}
		return i < other.i;
	}
	
	/* Members: */
	size_t i, j;
};



//------------------------------------------------------------------------------
void VDTesselation::calculate_delaunay_links() const
{
	/* Check if we've previously calculated the Delaunay links: */
	if (cache_state & DELAUNAY_LINKS_CACHED)
		return;
	
	/* We use a set to order the Delaunay links by their indices.
	 * This will also make sure that links are added only once (all
	 * links of the Delaunay triangulation are undirected, so we need
	 * only one of each pair (i,j) and (j,i)) */
	std::set<link_t> links;
	
	for (const Triangle& t : delaunay_triangles_){
		links.insert(link_t(t.i, t.j));
		links.insert(link_t(t.i, t.k));
		links.insert(link_t(t.j, t.k));
	}

	delaunay_links.reserve(links.size());
	for (const link_t& l : links){
		delaunay_links.emplace_back(l.i, l.j);
	}
	
	/* Update cache state: */
	cache_state |= DELAUNAY_LINKS_CACHED;
	tidy_up_cache();
}



//------------------------------------------------------------------------------
void VDTesselation::merge_clusters() const
{
	const size_t M = delaunay_triangles_.size();

	/* First, an injective map: */
	delaunay2voronoi.resize(M);
	for (size_t i=0; i<M; ++i){
		delaunay2voronoi[i] = i;
	}

	/* Now determine clustered Voronoi nodes (that actually belong to
	 * the same node): */

	std::vector<Link> cluster_links;
	geometric_graph_links(voronoi_nodes, cluster_links, tolerance);

	/* Sort the links: */
	std::sort<std::vector<Link>::iterator>(cluster_links.begin(),
	                                       cluster_links.end());


	/* Now merge clusters. To do this, we iterate over all links
	 * and set both nodes of each links to the same index (using
	 * the smaller index).
	 * Also adjust indices to fill the gaps in the index set. */
	size_t i_dest = 0;
	std::vector<bool> adjusted(M, false);
	std::vector<Node> merged_voronoi_nodes;
	size_t i_src=0;
	for (const Link& l : cluster_links){
		/* All links are given twice, once (i,j) and once (j,i).
		 * Process only the link where the first index is the smaller
		 * one: */
		if (l.i > l.j)
			continue;

		/* Iterate till we're at position l.i.
		 * Meanwhile, copy all */
		for (;i_src<l.i; ++i_src){
			if (!adjusted[i_src]){
				delaunay2voronoi[i_src] = i_dest++;
				merged_voronoi_nodes.push_back(voronoi_nodes[i_src]);
			}
		}

		/* Now proceed depending on whether the index has already
		 * been processed (that is the case if i<j): */
		if (!adjusted[i_src]){
			delaunay2voronoi[i_src] = i_dest++;
			merged_voronoi_nodes.push_back(voronoi_nodes[i_src]);
			adjusted[i_src] = true;
		}
		delaunay2voronoi[l.j] = delaunay2voronoi[i_src];
		adjusted[l.j] = true;

	}

	/* Adjust the remainder: */
	for (;i_src<M; ++i_src){
		if (!adjusted[i_src]){
			delaunay2voronoi[i_src] = i_dest++;
			merged_voronoi_nodes.push_back(voronoi_nodes[i_src]);
		}
	}

	/* Copy reduced Voronoi vector: */
	voronoi_nodes = merged_voronoi_nodes;

	/* Create an inverse map mapping Voronoi nodes to all contributing
	 * Delaunay triangles (needed for associated nodes): */
	voronoi2delaunay.resize(voronoi_nodes.size());
	for (size_t i=0; i<M; ++i){
		voronoi2delaunay[delaunay2voronoi[i]].push_front(i);
	}
}




//------------------------------------------------------------------------------
void VDTesselation::calculate_voronoi_nodes() const
{
	/* Check if we've previously calculated the Voronoi nodes: */
	if (cache_state & VORONOI_NODES_CACHED)
		return;
	
	/* Voronoi nodes are at the circumcenter of the three nodes of the
	 * Delaunay triangles: */
	voronoi_nodes.reserve(delaunay_triangles_.size());
	for (const Triangle& t : delaunay_triangles_){
		SphereVector vec = SphereVector::circumcenter(
						SphereVector(nodes[t.i].lon, nodes[t.i].lat),
						SphereVector(nodes[t.j].lon, nodes[t.j].lat),
						SphereVector(nodes[t.k].lon, nodes[t.k].lat));
		voronoi_nodes.emplace_back(vec.lon(), vec.lat());
	}

	/* Merge clusters if needed: */
	merge_clusters();
	
	/* Cache state: */
	cache_state |= VORONOI_NODES_CACHED;
	tidy_up_cache();
}


//------------------------------------------------------------------------------

static void voronoi_network_concyclic(const std::vector<Node>& nodes,
    std::vector<Node>& voronoi_nodes, std::vector<double>& voronoi_areas,
    double tolerance)
{
	const size_t N = nodes.size();

	/* Voronoi areas: Calculate longitude of nodes in a coordinate system
	 * given by z vector voronoi_nodes[0] and x vector the z-orthogonal part
	 * of nodes[0]: */
	SphereVectorEuclid ax_z(voronoi_nodes[0]);
	SphereVectorEuclid ax_x(nodes[0]);
	ax_x = (ax_x - (ax_x*ax_z)*ax_z);
	ax_x /= ax_x.norm();
	SphereVectorEuclid ax_y = ax_z.cross(ax_x);
	ax_y /= ax_y.norm(); // Precaution. Should be normed modulo rounding errors.
	struct indexed_lon_t{
		double val;
		size_t id;

		bool operator<(const indexed_lon_t& other) const {
			return val < other.val;
		}
	};
	std::vector<indexed_lon_t> lon(N);
	lon[0] = {0.0, 0};
	for (size_t i=1; i<N; ++i){
		/* Calculate coordinates in system given by ax_x and ax_z: */
		SphereVectorEuclid vec(nodes[i]);
		double x = vec*ax_x;
		double y = vec*ax_y;
		lon[i].val = std::atan2(y,x);
		if (lon[i].val < 0.0)
			lon[i].val += M_PI;
		lon[i].id = i;
	}

	/* Sort nodes by longitude in this coordinate system so that we have
	 * neighbouring Voronoi cells next to each other: */
	std::sort(lon.begin(), lon.end());

	/* Now we can calculate the Voronoi cell areas: */
	voronoi_areas.resize(N, 0.0);
	for (size_t i=0; i<N; ++i){
		double distance = lon[(i+1) % N].val - lon[i].val;
		if (distance < 0.0)
			/* May happen for i=N-1: */
			distance += 2*M_PI;
		voronoi_areas[i] += distance;
		voronoi_areas[(i+1) % N] += distance;
	}

}

//------------------------------------------------------------------------------
void VDTesselation::calculate_voronoi_network() const
{
	/* Check if we've previously calculated the Voronoi network: */
	if (cache_state & VORONOI_LINKS_CACHED)
		return;

	/* First make sure that Voronoi nodes are calculated: */
	calculate_voronoi_nodes();

	/* Handle the case that all nodes are concyclic (N>3) seperately: */
	if (voronoi_nodes.size() == 2){
		voronoi_network_concyclic(nodes, voronoi_nodes, voronoi_areas,
		                          tolerance);

		/* Cache state: */
		cache_state |= (VORONOI_LINKS_CACHED | VORONOI_CELLS_CACHED);
		tidy_up_cache();

		return;
	}

	/* Init Voronoi cell area vector: */
	voronoi_areas.resize(nodes.size(), 0.0);

	/* Each Delaunay triangle corresponds to a Voronoi node. In general,
	 * there will be a constant number of Voronoi nodes per Voronoi cell,
	 * so that we use indexing by node (of the input network) to generate
	 * the links of the Delaunay triangulation in linear time.
	 *
	 * Here, we reference, by node index, all triangles that node is
	 * a vertex of.
	 */
	std::vector<std::forward_list<size_t>> node2triangle(nodes.size());
	for (size_t i=0; i<delaunay_triangles_.size(); ++i){
		node2triangle[delaunay_triangles_[i].i].push_front(i);
		node2triangle[delaunay_triangles_[i].j].push_front(i);
		node2triangle[delaunay_triangles_[i].k].push_front(i);
	}



	/* Now we iterate over each node index (of the input network) and
	 * create a closed path, the Voronoi cell: */
	std::vector<size_t> path;

	struct helper_t {
		bool   available;
		size_t id;
		Triangle t;
	};

	std::vector<helper_t> local_triangles;
	for (size_t i=0; i<nodes.size(); ++i){
		/* Create a local copy of the set of triangles belonging to node
		 * i: */
		local_triangles.resize(0);
		for (size_t t : node2triangle[i]){
			local_triangles.push_back({true, t, delaunay_triangles_[t]});
		}
		node2triangle[i].clear();

		/* Find a closed path: */
		path.resize(0);
		path.push_back(local_triangles[0].id);
		Triangle last = local_triangles[0].t;
		for (size_t j=1; j<local_triangles.size(); ++j){
			bool found = false;
			for (size_t k=1; k<local_triangles.size(); ++k){
				if (!local_triangles[k].available)
					continue;
				if (last.common_border(local_triangles[k].t)){
					path.push_back(local_triangles[k].id);
					last = local_triangles[k].t;
					local_triangles[k].available = false;
					found = true;
					break;
				}
			}
		}

		/* Along this closed path, we can now calculate the cell areas
		 * of the Voronoi cells using adjacent triangles.
		 * Also, we can obtain links of the Voronoi tesselation.
		 * Since each link of the Voronoi tesselation is part of the Voronoi
		 * cell of two nodes, we will end up with each link being duplicate.*/
		double area = 0.0;
		size_t last_i = path[0];
		SphereVectorEuclid last_vec(voronoi_nodes[delaunay2voronoi[last_i]]);
		SphereVectorEuclid v_i(nodes[i]);
		for (size_t j=1; j<path.size(); ++j){
			size_t next_i = path[j];
			size_t l1 = delaunay2voronoi[next_i];
			size_t l2 = delaunay2voronoi[last_i];
			/* Because each Voronoi cell is a closed path with a fixed rotation,
			 * the following check should remove any duplicate points from the
			 * path (because they would be successive nodes). */
			if (l1 != l2){
				if (l1 < l2){
					voronoi_links.emplace_back(l1, l2);
				} else {
					voronoi_links.emplace_back(l2, l1);
				}
				SphereVectorEuclid next(voronoi_nodes[l1]);
				area += SphereVectorEuclid::triangle_area(last_vec, next,
				                                          v_i);
				last_vec = next;
			}
			last_i = next_i;
		}

		size_t l1 = delaunay2voronoi[path[0]];
		size_t l2 = delaunay2voronoi[last_i];
		if (l1 != l2){
			if (l1 < l2){
				voronoi_links.emplace_back(l1, l2);
			} else {
				voronoi_links.emplace_back(l2, l1);
			}
			area += SphereVectorEuclid::triangle_area(last_vec, v_i,
			                    SphereVectorEuclid(voronoi_nodes[l1]));

		}

		voronoi_areas[i] = area;
	}

	/* Now we have successfully created the Voronoi tesselation and
	 * calculated the Voronoi weights. Clean up:
	 */
	node2triangle.clear();
	local_triangles.clear();
	path.clear();

	/* Finally, we have to sort the Voronoi links... */
	std::sort<std::vector<Link>::iterator>
	        (voronoi_links.begin(), voronoi_links.end());


	/* ... and remove duplicates! */
	for (size_t i=1; i<voronoi_links.size()/2; ++i){
		voronoi_links[i] = voronoi_links[2*i];
	}

	voronoi_links.resize(voronoi_links.size()/2);

	/* Cache state: */
	cache_state |= (VORONOI_LINKS_CACHED | VORONOI_CELLS_CACHED);
	tidy_up_cache();
}

//------------------------------------------------------------------------------
void VDTesselation::calculate_voronoi_cell_areas() const
{
	/* Check if we've previously calculated the Voronoi cells: */
	if (cache_state & VORONOI_CELLS_CACHED)
		return;


	/* Calculation of Voronoi links makes calculating the weight easy: */
	calculate_voronoi_network();
}

//------------------------------------------------------------------------------

void VDTesselation::calculate_dual_links() const
{
	/* Early exit if cached: */
	if (cache_state & DUAL_LINKS_CACHED)
		return;

	/* Make sure we have calculated the Delaunay links and the Voronoi
	 * nodes: */
	calculate_delaunay_links();
	calculate_voronoi_network();

	/* Handle case where all nodes are concyclic: */
	if (voronoi_nodes.size() == 2){
		/* Since we cannot define the Voronoi edges in the framework used
		 * (which allows only at max one unique link between each Voronoi node
		 *  pair), we have to set the dual mapping to NO_LINK: */
		dual_link_delaunay2voronoi.resize(delaunay_triangles_.size(), NO_LINK);

		/* Update cache state: */
		cache_state |= DUAL_LINKS_CACHED;
		tidy_up_cache();

		return;
	}

	/* Create a map mapping all triangles a node is part of by the node's
	 * index: */
	std::vector<std::forward_list<size_t>> node2delaunay(N);
	for (size_t i=0; i<delaunay_triangles_.size(); ++i){
		const Triangle& t = delaunay_triangles_[i];
		node2delaunay[t.i].push_front(i);
		node2delaunay[t.j].push_front(i);
		node2delaunay[t.k].push_front(i);
	}

	/* Create a hashtable mapping Voronoi links to their indices in the
	 * voronoi_links vector: */
	std::unordered_map<Link,size_t> vlink2id;
	for (size_t i=0; i<voronoi_links.size(); ++i)
	{
		vlink2id.emplace(voronoi_links[i],i);
	}

	/* Now for each link (l,m) of the Delaunay triangulation find the two
	 * Delaunay triangles (n,o) which have the edge (l,m).
	 * (n,o) is the dual edge of (l,m). */
	dual_link_delaunay2voronoi.resize(delaunay_links.size());
	for (size_t p=0; p<delaunay_links.size(); ++p)
	{
		/* Find the dual link of the Delaunay link: */
		Link l = dual_link_d2v(delaunay_links[p], node2delaunay);

		/* If we have merged clusters (-> more than 3 cocircular nodes), there
		 * will be self links. In these cases set invalid index: */
		if (l.i == l.j){
			dual_link_delaunay2voronoi[p] = NO_LINK;
		} else {
			/* Now we need to find the link's index in
			 * voronoi_links: */
			std::unordered_map<Link,size_t>::const_iterator it = vlink2id.find(l);
			if (it == vlink2id.end())
				throw std::runtime_error("calculate_dual_links():\nLink ("
			                             + std::to_string(l.i) + "," +
			                             std::to_string(l.j) +
			                             ") not found in set of Voronoi links!");
			dual_link_delaunay2voronoi[p] = it->second;
		}
	}

	/* Update cache state: */
	cache_state |= DUAL_LINKS_CACHED;
	tidy_up_cache();
}

//------------------------------------------------------------------------------
Link VDTesselation::dual_link_d2v(const Link& link,
           const std::vector<std::forward_list<size_t> >& node2delaunay) const
{
	/* Find the Delaunay triangles which both nodes are part of (should be two):
	 */
	size_t tri[2];
	int k=0;
	for (size_t i : node2delaunay[link.i]){
		for (size_t j : node2delaunay[link.j]){
			if (i == j){
				tri[k] = i;
				++k;
				if (k == 2){
					/* We found the link. Construct the ordered version: */
					size_t m = delaunay2voronoi[tri[0]];
					size_t o = delaunay2voronoi[tri[1]];
					if (m < o)
						return Link(m,o);
					else
						return Link(o,m);
				 }
			}
		}
	}
	throw std::runtime_error("Dual edge not found!");
}


//------------------------------------------------------------------------------
void VDTesselation::associated_nodes(
	const std::vector<size_t>& voronoi_nodes,
	std::vector<size_t>& associated) const
{
	/* We iterate over all Voronoi nodes in the given set and mark
	 * the associated nodes of the original network.
	 * In the end, we collect all marked nodes. */
	std::vector<bool> marked(N, false);
	
	for (size_t node : voronoi_nodes){
		for (size_t triangle : voronoi2delaunay[node]){
			marked[delaunay_triangles_[triangle].i] = true;
			marked[delaunay_triangles_[triangle].j] = true;
			marked[delaunay_triangles_[triangle].k] = true;
		}
	}
	
	size_t count = 0;
	for (bool b : marked){
		if (b)
			++count;
	}
	
	associated.resize(count);
	size_t j=0;
	for (size_t i=0; i<N; ++i){
		if (marked[i])
			associated[j++] = i;
	}
}

//------------------------------------------------------------------------------
void VDTesselation::tidy_up_cache() const
{
	/* Check if nodes still need to be stored: */
	if ((cache_state & VORONOI_NODES_CACHED) &&
	    (cache_state & VORONOI_CELLS_CACHED))
	{
		nodes.clear();
	}
}

//------------------------------------------------------------------------------
void VDTesselation::print_debug(bool sort_triangles) const
{
	/* First print Delaunay tesselation: */
	std::cout << "--- VDTesselation debug output ---\n\nDelaunay tesselation:";
	size_t column = 0;

	/* Order triangles by smallest index first, then by j: */
	const size_t M = delaunay_triangles_.size();
	std::vector<Triangle> triangles_copy(M);
	for (size_t i=0; i<M; ++i){
		Triangle t = delaunay_triangles_[i];
		if (t.k < t.i && t.k < t.j){
			triangles_copy[i] = Triangle(t.k, t.i, t.j);
		} else if (t.j < t.i && t.j < t.k){
			triangles_copy[i] = Triangle(t.j, t.k, t.i);
		} else {
			triangles_copy[i] = t;
		}
	}
	std::vector<size_t> index_map(M);
	for (size_t i=0; i<M; ++i){
		index_map[i] = i;
	}
	if (sort_triangles){
		auto cmp = [&](size_t i, size_t j){
			    if (triangles_copy[i].i < triangles_copy[j].i){
					return true;
				} else if (triangles_copy[i].i > triangles_copy[j].i){
					return false;
				}
				if (triangles_copy[i].j < triangles_copy[j].j){
					return true;
				} else if (triangles_copy[i].j > triangles_copy[j].j){
					return false;
				}
				return triangles_copy[i].k < triangles_copy[j].k;
		    };

		std::sort<std::vector<size_t>::iterator,decltype(cmp)>(
		    index_map.begin(), index_map.end(), cmp);
	}



	std::cout << "[";
	for (size_t i=0; i<M; ++i){
		if (column == 0){
			std::cout << "\n  ";
		}
		Triangle t = triangles_copy[index_map[i]];
		std::cout << " [" << t.i << "," << t.j << "," << t.k << "]";
		if (i != M-1){
			std::cout << ",";
		}
		column = (column+1) % 1;
	}
	std::cout << "]\n";
	if (cache_state & VORONOI_NODES_CACHED){
		std::cout << "\nVoronoi nodes (in °):\n[";
		column = 0;
		for (size_t i=0; i<M; ++i){
			if (column == 0){
				std::cout << "\n  ";
			}

			std::cout << " [" << 180.0/M_PI*voronoi_nodes[index_map[i]].lon
			          << ","  << 180.0/M_PI*voronoi_nodes[index_map[i]].lat
			          << "]";
			if (i != M-1){
				std::cout << ",";
			}
			column = (column+1) % 3;
		}
		std::cout << "]\n";
	}
}


} // NAMESPACE ACOSA<|MERGE_RESOLUTION|>--- conflicted
+++ resolved
@@ -281,7 +281,6 @@
 			                         "or inverting the latitude coordinates "
 			                         "may solve the problems encountered.\n");
 		}
-<<<<<<< HEAD
 	} catch (const std::runtime_error& e){
 		/* Add a little hint to the error message: */
 		if (on_error_display_nodes){
@@ -299,8 +298,6 @@
 		                         "\n\nHint: Changing tolerance "
 		                         "or inverting the latitude coordinates may "
 		                         "solve the problems encountered.\n");
-=======
->>>>>>> fffae498
 	}
 }
 
